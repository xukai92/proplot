--- conflicted
+++ resolved
@@ -89,7 +89,6 @@
     position in vmin/vmax. This is still useful sometimes.
     """
     cmap = plt.cm.get_cmap(name) # the cmap object itself
-<<<<<<< HEAD
     try: iter(N)
     except TypeError:
         colors = [cmap(i/(N-1)) for i in range(N)] # from smallest to biggest numbers
@@ -99,11 +98,6 @@
         # print('Indices:', [(v-vmin)/(vmax-vmin) for v in N])
         colors = [cmap((v-vmin)/(vmax-vmin)) for v in N]
     return colors
-# Create class for storing plot settings, and wrapper function that adds class
-# instance as a global variable for this whole module; also declare default settings
-class Settings():
-=======
-    return [cmap(i/(N-1)) for i in range(N)] # from smallest to biggest numbers
 # Used to create this neat class but it was a stupid idea. Work with existing
 # API, not against it. Just create a function that sets rcParam defaults with
 # optional override. Then, better to make the format function add actual information
@@ -134,7 +128,6 @@
             raise ValueError(f"Could not find settings for {name}.")
         return dictionary
 def setup(everything=True, **kwargs): # fontname is matplotlib default
->>>>>>> 818f50aa
     """
     See this page: https://matplotlib.org/users/customizing.html
     Quick list of rcParam categories:
